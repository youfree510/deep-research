--- conflicted
+++ resolved
@@ -1,12 +1,7 @@
 {
   "name": "deep-research",
-<<<<<<< HEAD
   "description": "Deep Research with Google Gemini Models.",
   "version": "0.6.0",
-=======
-  "description": "Deep Research with Google Gemini Models",
-  "version": "0.5.2",
->>>>>>> f14c313a
   "private": true,
   "scripts": {
     "dev": "next dev --turbopack",
@@ -39,15 +34,9 @@
     "i18next": "^24.2.2",
     "i18next-browser-languagedetector": "^8.0.4",
     "i18next-resources-to-backend": "^1.2.1",
-<<<<<<< HEAD
-    "lucide-react": "^0.475.0",
-=======
-    "katex": "^0.16.21",
     "localforage": "^1.10.0",
     "lucide-react": "^0.475.0",
-    "mermaid": "^11.4.1",
     "nanoid": "^5.1.5",
->>>>>>> f14c313a
     "next": "15.1.7",
     "next-themes": "^0.4.4",
     "p-limit": "^6.2.0",
